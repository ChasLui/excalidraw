{
  "labels": {
    "paste": "Paste",
    "pasteAsPlaintext": "Paste as plaintext",
    "pasteCharts": "Paste charts",
    "selectAll": "Select all",
    "multiSelect": "Add element to selection",
    "moveCanvas": "Move canvas",
    "cut": "Cut",
    "copy": "Copy",
    "copyAsPng": "Copy to clipboard as PNG",
    "copyAsSvg": "Copy to clipboard as SVG",
    "copyText": "Copy to clipboard as text",
    "bringForward": "Bring forward",
    "sendToBack": "Send to back",
    "bringToFront": "Bring to front",
    "sendBackward": "Send backward",
    "delete": "Delete",
    "copyStyles": "Copy styles",
    "pasteStyles": "Paste styles",
    "stroke": "Stroke",
    "background": "Background",
    "fill": "Fill",
    "strokeWidth": "Stroke width",
    "strokeStyle": "Stroke style",
    "strokeStyle_solid": "Solid",
    "strokeStyle_dashed": "Dashed",
    "strokeStyle_dotted": "Dotted",
    "sloppiness": "Sloppiness",
    "opacity": "Opacity",
    "textAlign": "Text align",
    "edges": "Edges",
    "sharp": "Sharp",
    "round": "Round",
    "arrowheads": "Arrowheads",
    "arrowhead_none": "None",
    "arrowhead_arrow": "Arrow",
    "arrowhead_bar": "Bar",
    "arrowhead_dot": "Dot",
    "arrowhead_triangle": "Triangle",
    "fontSize": "Font size",
    "fontFamily": "Font family",
    "onlySelected": "Only selected",
    "withBackground": "Background",
    "exportEmbedScene": "Embed scene",
    "exportEmbedScene_details": "Scene data will be saved into the exported PNG/SVG file so that the scene can be restored from it.\nWill increase exported file size.",
    "addWatermark": "Add \"Made with Excalidraw\"",
    "handDrawn": "Hand-drawn",
    "normal": "Normal",
    "code": "Code",
    "small": "Small",
    "medium": "Medium",
    "large": "Large",
    "veryLarge": "Very large",
    "solid": "Solid",
    "hachure": "Hachure",
    "zigzag": "Zigzag",
    "crossHatch": "Cross-hatch",
    "thin": "Thin",
    "bold": "Bold",
    "left": "Left",
    "center": "Center",
    "right": "Right",
    "extraBold": "Extra bold",
    "architect": "Architect",
    "artist": "Artist",
    "cartoonist": "Cartoonist",
    "fileTitle": "File name",
    "colorPicker": "Color picker",
    "canvasColors": "Used on canvas",
    "canvasBackground": "Canvas background",
    "drawingCanvas": "Drawing canvas",
    "layers": "Layers",
    "actions": "Actions",
    "language": "Language",
    "liveCollaboration": "Live collaboration...",
    "duplicateSelection": "Duplicate",
    "untitled": "Untitled",
    "name": "Name",
    "yourName": "Your name",
    "madeWithExcalidraw": "Made with Excalidraw",
    "group": "Group selection",
    "ungroup": "Ungroup selection",
    "collaborators": "Collaborators",
    "showGrid": "Show grid",
    "addToLibrary": "Add to library",
    "removeFromLibrary": "Remove from library",
    "libraryLoadingMessage": "Loading library…",
    "libraries": "Browse libraries",
    "loadingScene": "Loading scene…",
    "align": "Align",
    "alignTop": "Align top",
    "alignBottom": "Align bottom",
    "alignLeft": "Align left",
    "alignRight": "Align right",
    "centerVertically": "Center vertically",
    "centerHorizontally": "Center horizontally",
    "distributeHorizontally": "Distribute horizontally",
    "distributeVertically": "Distribute vertically",
    "flipHorizontal": "Flip horizontal",
    "flipVertical": "Flip vertical",
    "viewMode": "View mode",
    "toggleExportColorScheme": "Toggle export color scheme",
    "share": "Share",
    "showStroke": "Show stroke color picker",
    "showBackground": "Show background color picker",
    "toggleTheme": "Toggle theme",
    "personalLib": "Personal Library",
    "excalidrawLib": "Excalidraw Library",
    "decreaseFontSize": "Decrease font size",
    "increaseFontSize": "Increase font size",
    "unbindText": "Unbind text",
    "bindText": "Bind text to the container",
    "createContainerFromText": "Wrap text in a container",
    "link": {
      "edit": "Edit link",
      "create": "Create link",
      "label": "Link"
    },
    "lineEditor": {
      "edit": "Edit line",
      "exit": "Exit line editor"
    },
    "elementLock": {
      "lock": "Lock",
      "unlock": "Unlock",
      "lockAll": "Lock all",
      "unlockAll": "Unlock all"
    },
    "statusPublished": "Published",
    "sidebarLock": "Keep sidebar open"
  },
  "library": {
    "noItems": "No items added yet...",
    "hint_emptyLibrary": "Select an item on canvas to add it here, or install a library from the public repository, below.",
    "hint_emptyPrivateLibrary": "Select an item on canvas to add it here."
  },
  "buttons": {
    "clearReset": "Reset the canvas",
    "exportJSON": "Export to file",
    "exportImage": "Export image...",
    "export": "Save to...",
    "exportToPng": "Export to PNG",
    "exportToSvg": "Export to SVG",
    "copyToClipboard": "Copy to clipboard",
    "copyPngToClipboard": "Copy PNG to clipboard",
    "scale": "Scale",
    "save": "Save to current file",
    "saveAs": "Save as",
    "load": "Open",
    "getShareableLink": "Get shareable link",
    "close": "Close",
    "selectLanguage": "Select language",
    "scrollBackToContent": "Scroll back to content",
    "zoomIn": "Zoom in",
    "zoomOut": "Zoom out",
    "resetZoom": "Reset zoom",
    "menu": "Menu",
    "done": "Done",
    "edit": "Edit",
    "undo": "Undo",
    "redo": "Redo",
    "resetLibrary": "Reset library",
    "createNewRoom": "Create new room",
    "fullScreen": "Full screen",
    "darkMode": "Dark mode",
    "lightMode": "Light mode",
    "zenMode": "Zen mode",
    "exitZenMode": "Exit zen mode",
    "cancel": "Cancel",
    "clear": "Clear",
    "remove": "Remove",
    "publishLibrary": "Publish",
    "submit": "Submit",
    "confirm": "Confirm"
  },
  "alerts": {
    "clearReset": "This will clear the whole canvas. Are you sure?",
    "couldNotCreateShareableLink": "Couldn't create shareable link.",
    "couldNotCreateShareableLinkTooBig": "Couldn't create shareable link: the scene is too big",
    "couldNotLoadInvalidFile": "Couldn't load invalid file",
    "importBackendFailed": "Importing from backend failed.",
    "cannotExportEmptyCanvas": "Cannot export empty canvas.",
    "couldNotCopyToClipboard": "Couldn't copy to clipboard.",
    "decryptFailed": "Couldn't decrypt data.",
    "uploadedSecurly": "The upload has been secured with end-to-end encryption, which means that Excalidraw server and third parties can't read the content.",
    "loadSceneOverridePrompt": "Loading external drawing will replace your existing content. Do you wish to continue?",
    "collabStopOverridePrompt": "Stopping the session will overwrite your previous, locally stored drawing. Are you sure?\n\n(If you want to keep your local drawing, simply close the browser tab instead.)",
    "errorAddingToLibrary": "Couldn't add item to the library",
    "errorRemovingFromLibrary": "Couldn't remove item from the library",
    "confirmAddLibrary": "This will add {{numShapes}} shape(s) to your library. Are you sure?",
    "imageDoesNotContainScene": "This image does not seem to contain any scene data. Have you enabled scene embedding during export?",
    "cannotRestoreFromImage": "Scene couldn't be restored from this image file",
    "invalidSceneUrl": "Couldn't import scene from the supplied URL. It's either malformed, or doesn't contain valid Excalidraw JSON data.",
    "resetLibrary": "This will clear your library. Are you sure?",
    "removeItemsFromsLibrary": "Delete {{count}} item(s) from library?",
    "invalidEncryptionKey": "Encryption key must be of 22 characters. Live collaboration is disabled.",
    "collabOfflineWarning": "No internet connection available.\nYour changes will not be saved!"
  },
  "errors": {
    "unsupportedFileType": "Unsupported file type.",
    "imageInsertError": "Couldn't insert image. Try again later...",
    "fileTooBig": "File is too big. Maximum allowed size is {{maxSize}}.",
    "svgImageInsertError": "Couldn't insert SVG image. The SVG markup looks invalid.",
    "invalidSVGString": "Invalid SVG.",
    "cannotResolveCollabServer": "Couldn't connect to the collab server. Please reload the page and try again.",
    "importLibraryError": "Couldn't load library",
    "collabSaveFailed": "Couldn't save to the backend database. If problems persist, you should save your file locally to ensure you don't lose your work.",
    "collabSaveFailed_sizeExceeded": "Couldn't save to the backend database, the canvas seems to be too big. You should save the file locally to ensure you don't lose your work.",
    "brave_measure_text_error": {
      "line1": "Looks like you are using Brave browser with the <bold>Aggressively Block Fingerprinting</bold> setting enabled.",
      "line2": "This could result in breaking the <bold>Text Elements</bold> in your drawings.",
      "line3": "We strongly recommend disabling this setting. You can follow <link>these steps</link> on how to do so.",
      "line4": "If disabling this setting doesn't fix the display of text elements, please open an <issueLink>issue</issueLink> on our GitHub, or write us on <discordLink>Discord</discordLink>"
    }
  },
  "toolBar": {
    "selection": "Selection",
    "image": "Insert image",
    "rectangle": "Rectangle",
    "diamond": "Diamond",
    "ellipse": "Ellipse",
    "arrow": "Arrow",
    "line": "Line",
    "freedraw": "Draw",
    "text": "Text",
    "library": "Library",
    "lock": "Keep selected tool active after drawing",
    "penMode": "Pen mode - prevent touch",
    "link": "Add/ Update link for a selected shape",
    "eraser": "Eraser",
    "hand": "Hand (panning tool)"
  },
  "headings": {
    "canvasActions": "Canvas actions",
    "selectedShapeActions": "Selected shape actions",
    "shapes": "Shapes"
  },
  "hints": {
    "canvasPanning": "To move canvas, hold mouse wheel or spacebar while dragging, or use the hand tool",
    "linearElement": "Click to start multiple points, drag for single line",
    "freeDraw": "Click and drag, release when you're finished",
    "text": "Tip: you can also add text by double-clicking anywhere with the selection tool",
    "text_selected": "Double-click or press ENTER to edit text",
    "text_editing": "Press Escape or CtrlOrCmd+ENTER to finish editing",
    "linearElementMulti": "Click on last point or press Escape or Enter to finish",
    "lockAngle": "You can constrain angle by holding SHIFT",
    "resize": "You can constrain proportions by holding SHIFT while resizing,\nhold ALT to resize from the center",
    "resizeImage": "You can resize freely by holding SHIFT,\nhold ALT to resize from the center",
    "rotate": "You can constrain angles by holding SHIFT while rotating",
    "lineEditor_info": "Hold CtrlOrCmd and Double-click or press CtrlOrCmd + Enter to edit points",
    "lineEditor_pointSelected": "Press Delete to remove point(s),\nCtrlOrCmd+D to duplicate, or drag to move",
    "lineEditor_nothingSelected": "Select a point to edit (hold SHIFT to select multiple),\nor hold Alt and click to add new points",
    "placeImage": "Click to place the image, or click and drag to set its size manually",
    "publishLibrary": "Publish your own library",
    "bindTextToElement": "Press enter to add text",
    "deepBoxSelect": "Hold CtrlOrCmd to deep select, and to prevent dragging",
    "eraserRevert": "Hold Alt to revert the elements marked for deletion",
    "firefox_clipboard_write": "This feature can likely be enabled by setting the \"dom.events.asyncClipboard.clipboardItem\" flag to \"true\". To change the browser flags in Firefox, visit the \"about:config\" page."
  },
  "canvasError": {
    "cannotShowPreview": "Cannot show preview",
    "canvasTooBig": "The canvas may be too big.",
    "canvasTooBigTip": "Tip: try moving the farthest elements a bit closer together."
  },
  "errorSplash": {
    "headingMain": "Encountered an error. Try <button>reloading the page</button>.",
    "clearCanvasMessage": "If reloading doesn't work, try <button>clearing the canvas</button>.",
    "clearCanvasCaveat": " This will result in loss of work ",
    "trackedToSentry": "The error with identifier {{eventId}} was tracked on our system.",
    "openIssueMessage": "We were very cautious not to include your scene information on the error. If your scene is not private, please consider following up on our <button>bug tracker</button>. Please include information below by copying and pasting into the GitHub issue.",
    "sceneContent": "Scene content:"
  },
  "roomDialog": {
    "desc_intro": "You can invite people to your current scene to collaborate with you.",
    "desc_privacy": "Don't worry, the session uses end-to-end encryption, so whatever you draw will stay private. Not even our server will be able to see what you come up with.",
    "button_startSession": "Start session",
    "button_stopSession": "Stop session",
    "desc_inProgressIntro": "Live-collaboration session is now in progress.",
    "desc_shareLink": "Share this link with anyone you want to collaborate with:",
    "desc_exitSession": "Stopping the session will disconnect you from the room, but you'll be able to continue working with the scene, locally. Note that this won't affect other people, and they'll still be able to collaborate on their version.",
    "shareTitle": "Join a live collaboration session on Excalidraw"
  },
  "errorDialog": {
    "title": "Error"
  },
  "exportDialog": {
    "disk_title": "Save to disk",
    "disk_details": "Export the scene data to a file from which you can import later.",
    "disk_button": "Save to file",
    "link_title": "Shareable link",
    "link_details": "Export as a read-only link.",
    "link_button": "Export to Link",
    "excalidrawplus_description": "Save the scene to your Excalidraw+ workspace.",
    "excalidrawplus_button": "Export",
    "excalidrawplus_exportError": "Couldn't export to Excalidraw+ at this moment..."
  },
  "helpDialog": {
    "blog": "Read our blog",
    "click": "click",
    "deepSelect": "Deep select",
    "deepBoxSelect": "Deep select within box, and prevent dragging",
    "curvedArrow": "Curved arrow",
    "curvedLine": "Curved line",
    "documentation": "Documentation",
    "doubleClick": "double-click",
    "drag": "drag",
    "editor": "Editor",
    "editLineArrowPoints": "Edit line/arrow points",
    "editText": "Edit text / add label",
    "github": "Found an issue? Submit",
    "howto": "Follow our guides",
    "or": "or",
    "preventBinding": "Prevent arrow binding",
    "tools": "Tools",
    "shortcuts": "Keyboard shortcuts",
    "textFinish": "Finish editing (text editor)",
    "textNewLine": "Add new line (text editor)",
    "title": "Help",
    "view": "View",
    "zoomToFit": "Zoom to fit all elements",
    "zoomToSelection": "Zoom to selection",
    "toggleElementLock": "Lock/unlock selection",
    "movePageUpDown": "Move page up/down",
    "movePageLeftRight": "Move page left/right"
  },
  "clearCanvasDialog": {
    "title": "Clear canvas"
  },
  "publishDialog": {
    "title": "Publish library",
    "itemName": "Item name",
    "authorName": "Author name",
    "githubUsername": "GitHub username",
    "twitterUsername": "Twitter username",
    "libraryName": "Library name",
    "libraryDesc": "Library description",
    "website": "Website",
    "placeholder": {
      "authorName": "Your name or username",
      "libraryName": "Name of your library",
      "libraryDesc": "Description of your library to help people understand its usage",
      "githubHandle": "GitHub handle (optional), so you can edit the library once submitted for review",
      "twitterHandle": "Twitter username (optional), so we know who to credit when promoting over Twitter",
      "website": "Link to your personal website or elsewhere (optional)"
    },
    "errors": {
      "required": "Required",
      "website": "Enter a valid URL"
    },
    "noteDescription": "Submit your library to be included in the <link>public library repository</link> for other people to use in their drawings.",
    "noteGuidelines": "The library needs to be manually approved first. Please read the <link>guidelines</link> before submitting. You will need a GitHub account to communicate and make changes if requested, but it is not strictly required.",
    "noteLicense": "By submitting, you agree the library will be published under the <link>MIT License</link>, which in short means anyone can use them without restrictions.",
    "noteItems": "Each library item must have its own name so it's filterable. The following library items will be included:",
    "atleastOneLibItem": "Please select at least one library item to get started",
    "republishWarning": "Note: some of the selected items are marked as already published/submitted. You should only resubmit items when updating an existing library or submission."
  },
  "publishSuccessDialog": {
    "title": "Library submitted",
    "content": "Thank you {{authorName}}. Your library has been submitted for review. You can track the status <link>here</link>"
  },
  "confirmDialog": {
    "resetLibrary": "Reset library",
    "removeItemsFromLib": "Remove selected items from library"
  },
  "encrypted": {
    "tooltip": "Your drawings are end-to-end encrypted so Excalidraw's servers will never see them.",
    "link": "Blog post on end-to-end encryption in Excalidraw"
  },
  "stats": {
    "angle": "Angle",
    "element": "Element",
    "elements": "Elements",
    "height": "Height",
    "scene": "Scene",
    "selected": "Selected",
    "storage": "Storage",
    "title": "Stats for nerds",
    "total": "Total",
    "version": "Version",
    "versionCopy": "Click to copy",
    "versionNotAvailable": "Version not available",
    "width": "Width"
  },
  "toast": {
    "addedToLibrary": "Added to library",
    "copyStyles": "Copied styles.",
    "copyToClipboard": "Copied to clipboard.",
    "copyToClipboardAsPng": "Copied {{exportSelection}} to clipboard as PNG\n({{exportColorScheme}})",
    "fileSaved": "File saved.",
    "fileSavedToFilename": "Saved to {filename}",
    "canvas": "canvas",
    "selection": "selection",
<<<<<<< HEAD
    "reconnectRoomServer": "Reconnecting to server"
=======
    "pasteAsSingleElement": "Use {{shortcut}} to paste as a single element,\nor paste into an existing text editor"
>>>>>>> e619e060
  },
  "colors": {
    "ffffff": "White",
    "f8f9fa": "Gray 0",
    "f1f3f5": "Gray 1",
    "fff5f5": "Red 0",
    "fff0f6": "Pink 0",
    "f8f0fc": "Grape 0",
    "f3f0ff": "Violet 0",
    "edf2ff": "Indigo 0",
    "e7f5ff": "Blue 0",
    "e3fafc": "Cyan 0",
    "e6fcf5": "Teal 0",
    "ebfbee": "Green 0",
    "f4fce3": "Lime 0",
    "fff9db": "Yellow 0",
    "fff4e6": "Orange 0",
    "transparent": "Transparent",
    "ced4da": "Gray 4",
    "868e96": "Gray 6",
    "fa5252": "Red 6",
    "e64980": "Pink 6",
    "be4bdb": "Grape 6",
    "7950f2": "Violet 6",
    "4c6ef5": "Indigo 6",
    "228be6": "Blue 6",
    "15aabf": "Cyan 6",
    "12b886": "Teal 6",
    "40c057": "Green 6",
    "82c91e": "Lime 6",
    "fab005": "Yellow 6",
    "fd7e14": "Orange 6",
    "000000": "Black",
    "343a40": "Gray 8",
    "495057": "Gray 7",
    "c92a2a": "Red 9",
    "a61e4d": "Pink 9",
    "862e9c": "Grape 9",
    "5f3dc4": "Violet 9",
    "364fc7": "Indigo 9",
    "1864ab": "Blue 9",
    "0b7285": "Cyan 9",
    "087f5b": "Teal 9",
    "2b8a3e": "Green 9",
    "5c940d": "Lime 9",
    "e67700": "Yellow 9",
    "d9480f": "Orange 9"
  },
  "welcomeScreen": {
    "app": {
      "center_heading": "All your data is saved locally in your browser.",
      "center_heading_plus": "Did you want to go to the Excalidraw+ instead?",
      "menuHint": "Export, preferences, languages, ..."
    },
    "defaults": {
      "menuHint": "Export, preferences, and more...",
      "center_heading": "Diagrams. Made. Simple.",
      "toolbarHint": "Pick a tool & Start drawing!",
      "helpHint": "Shortcuts & help"
    }
  }
}<|MERGE_RESOLUTION|>--- conflicted
+++ resolved
@@ -391,11 +391,8 @@
     "fileSavedToFilename": "Saved to {filename}",
     "canvas": "canvas",
     "selection": "selection",
-<<<<<<< HEAD
+    "pasteAsSingleElement": "Use {{shortcut}} to paste as a single element,\nor paste into an existing text editor",
     "reconnectRoomServer": "Reconnecting to server"
-=======
-    "pasteAsSingleElement": "Use {{shortcut}} to paste as a single element,\nor paste into an existing text editor"
->>>>>>> e619e060
   },
   "colors": {
     "ffffff": "White",
