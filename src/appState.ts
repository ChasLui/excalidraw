--- conflicted
+++ resolved
@@ -13,12 +13,8 @@
   "offsetTop" | "offsetLeft"
 > => {
   return {
-<<<<<<< HEAD
     autoSave: false,
-    appearance: "light",
-=======
     theme: "light",
->>>>>>> 80a61db7
     collaborators: new Map(),
     currentChartType: "bar",
     currentItemBackgroundColor: "transparent",
@@ -97,12 +93,8 @@
 >(
   config: { [K in keyof T]: K extends keyof AppState ? T[K] : never },
 ) => config)({
-<<<<<<< HEAD
   autoSave: { browser: true, export: false },
-  appearance: { browser: true, export: false },
-=======
   theme: { browser: true, export: false },
->>>>>>> 80a61db7
   collaborators: { browser: false, export: false },
   currentChartType: { browser: true, export: false },
   currentItemBackgroundColor: { browser: true, export: false },
