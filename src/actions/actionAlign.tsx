import { alignElements, Alignment } from "../align";
import {
  AlignBottomIcon,
  AlignLeftIcon,
  AlignRightIcon,
  AlignTopIcon,
  CenterHorizontallyIcon,
  CenterVerticallyIcon,
} from "../components/icons";
import { ToolButton } from "../components/ToolButton";
import { getNonDeletedElements } from "../element";
import { ExcalidrawElement } from "../element/types";
import { t } from "../i18n";
import { KEYS } from "../keys";
import { isSomeElementSelected } from "../scene";
import { AppClassProperties, AppState } from "../types";
import { arrayToMap, getShortcutKey } from "../utils";
import { register } from "./register";

const alignActionsPredicate = (
  elements: readonly ExcalidrawElement[],
  appState: AppState,
  _: unknown,
  app: AppClassProperties,
) => {
  const selectedElements = app.scene.getSelectedElements(appState);
  return (
    selectedElements.length > 1 &&
    // TODO enable aligning frames when implemented properly
    !selectedElements.some((el) => el.type === "frame")
  );
};

const alignSelectedElements = (
  elements: readonly ExcalidrawElement[],
  appState: Readonly<AppState>,
  app: AppClassProperties,
  alignment: Alignment,
) => {
  const selectedElements = app.scene.getSelectedElements(appState);

  const updatedElements = alignElements(selectedElements, alignment);

  const updatedElementsMap = arrayToMap(updatedElements);

<<<<<<< HEAD
  return elements.map(
    (element) => updatedElementsMap.get(element.id) || element,
=======
  return updateFrameMembershipOfSelectedElements(
    elements.map((element) => updatedElementsMap.get(element.id) || element),
    appState,
    app,
>>>>>>> 9cd5e159
  );
};

export const actionAlignTop = register({
  name: "alignTop",
  trackEvent: { category: "element" },
  predicate: alignActionsPredicate,
  perform: (elements, appState, _, app) => {
    return {
      appState,
      elements: alignSelectedElements(elements, appState, app, {
        position: "start",
        axis: "y",
      }),
      commitToHistory: true,
    };
  },
  keyTest: (event) =>
    event[KEYS.CTRL_OR_CMD] && event.shiftKey && event.key === KEYS.ARROW_UP,
  PanelComponent: ({ elements, appState, updateData, app }) => (
    <ToolButton
      hidden={!alignActionsPredicate(elements, appState, null, app)}
      type="button"
      icon={AlignTopIcon}
      onClick={() => updateData(null)}
      title={`${t("labels.alignTop")} — ${getShortcutKey(
        "CtrlOrCmd+Shift+Up",
      )}`}
      aria-label={t("labels.alignTop")}
      visible={isSomeElementSelected(getNonDeletedElements(elements), appState)}
    />
  ),
});

export const actionAlignBottom = register({
  name: "alignBottom",
  trackEvent: { category: "element" },
  predicate: alignActionsPredicate,
  perform: (elements, appState, _, app) => {
    return {
      appState,
      elements: alignSelectedElements(elements, appState, app, {
        position: "end",
        axis: "y",
      }),
      commitToHistory: true,
    };
  },
  keyTest: (event) =>
    event[KEYS.CTRL_OR_CMD] && event.shiftKey && event.key === KEYS.ARROW_DOWN,
  PanelComponent: ({ elements, appState, updateData, app }) => (
    <ToolButton
      hidden={!alignActionsPredicate(elements, appState, null, app)}
      type="button"
      icon={AlignBottomIcon}
      onClick={() => updateData(null)}
      title={`${t("labels.alignBottom")} — ${getShortcutKey(
        "CtrlOrCmd+Shift+Down",
      )}`}
      aria-label={t("labels.alignBottom")}
      visible={isSomeElementSelected(getNonDeletedElements(elements), appState)}
    />
  ),
});

export const actionAlignLeft = register({
  name: "alignLeft",
  trackEvent: { category: "element" },
  predicate: alignActionsPredicate,
  perform: (elements, appState, _, app) => {
    return {
      appState,
      elements: alignSelectedElements(elements, appState, app, {
        position: "start",
        axis: "x",
      }),
      commitToHistory: true,
    };
  },
  keyTest: (event) =>
    event[KEYS.CTRL_OR_CMD] && event.shiftKey && event.key === KEYS.ARROW_LEFT,
  PanelComponent: ({ elements, appState, updateData, app }) => (
    <ToolButton
      hidden={!alignActionsPredicate(elements, appState, null, app)}
      type="button"
      icon={AlignLeftIcon}
      onClick={() => updateData(null)}
      title={`${t("labels.alignLeft")} — ${getShortcutKey(
        "CtrlOrCmd+Shift+Left",
      )}`}
      aria-label={t("labels.alignLeft")}
      visible={isSomeElementSelected(getNonDeletedElements(elements), appState)}
    />
  ),
});

export const actionAlignRight = register({
  name: "alignRight",
  trackEvent: { category: "element" },
  predicate: alignActionsPredicate,
  perform: (elements, appState, _, app) => {
    return {
      appState,
      elements: alignSelectedElements(elements, appState, app, {
        position: "end",
        axis: "x",
      }),
      commitToHistory: true,
    };
  },
  keyTest: (event) =>
    event[KEYS.CTRL_OR_CMD] && event.shiftKey && event.key === KEYS.ARROW_RIGHT,
  PanelComponent: ({ elements, appState, updateData, app }) => (
    <ToolButton
      hidden={!alignActionsPredicate(elements, appState, null, app)}
      type="button"
      icon={AlignRightIcon}
      onClick={() => updateData(null)}
      title={`${t("labels.alignRight")} — ${getShortcutKey(
        "CtrlOrCmd+Shift+Right",
      )}`}
      aria-label={t("labels.alignRight")}
      visible={isSomeElementSelected(getNonDeletedElements(elements), appState)}
    />
  ),
});

export const actionAlignVerticallyCentered = register({
  name: "alignVerticallyCentered",
  trackEvent: { category: "element" },
  predicate: alignActionsPredicate,
  perform: (elements, appState, _, app) => {
    return {
      appState,
      elements: alignSelectedElements(elements, appState, app, {
        position: "center",
        axis: "y",
      }),
      commitToHistory: true,
    };
  },
  PanelComponent: ({ elements, appState, updateData, app }) => (
    <ToolButton
      hidden={!alignActionsPredicate(elements, appState, null, app)}
      type="button"
      icon={CenterVerticallyIcon}
      onClick={() => updateData(null)}
      title={t("labels.centerVertically")}
      aria-label={t("labels.centerVertically")}
      visible={isSomeElementSelected(getNonDeletedElements(elements), appState)}
    />
  ),
});

export const actionAlignHorizontallyCentered = register({
  name: "alignHorizontallyCentered",
  trackEvent: { category: "element" },
  predicate: alignActionsPredicate,
  perform: (elements, appState, _, app) => {
    return {
      appState,
      elements: alignSelectedElements(elements, appState, app, {
        position: "center",
        axis: "x",
      }),
      commitToHistory: true,
    };
  },
  PanelComponent: ({ elements, appState, updateData, app }) => (
    <ToolButton
      hidden={!alignActionsPredicate(elements, appState, null, app)}
      type="button"
      icon={CenterHorizontallyIcon}
      onClick={() => updateData(null)}
      title={t("labels.centerHorizontally")}
      aria-label={t("labels.centerHorizontally")}
      visible={isSomeElementSelected(getNonDeletedElements(elements), appState)}
    />
  ),
});<|MERGE_RESOLUTION|>--- conflicted
+++ resolved
@@ -43,15 +43,8 @@
 
   const updatedElementsMap = arrayToMap(updatedElements);
 
-<<<<<<< HEAD
   return elements.map(
     (element) => updatedElementsMap.get(element.id) || element,
-=======
-  return updateFrameMembershipOfSelectedElements(
-    elements.map((element) => updatedElementsMap.get(element.id) || element),
-    appState,
-    app,
->>>>>>> 9cd5e159
   );
 };
 
